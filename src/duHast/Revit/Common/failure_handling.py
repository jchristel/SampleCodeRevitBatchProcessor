﻿"""
~~~~~~~~~~~~~~~~~~~~~~~~~~~~~~~~~~~~~~~~~~~~~~~~~~~~~~~~~~~~~~~~~~~~~~~~~~~~~~~~~~~~~~~~~~~~~~~~~~~~~~~~~~~~~~~~
A number of helper functions regarding advanced failure handling
~~~~~~~~~~~~~~~~~~~~~~~~~~~~~~~~~~~~~~~~~~~~~~~~~~~~~~~~~~~~~~~~~~~~~~~~~~~~~~~~~~~~~~~~~~~~~~~~~~~~~~~~~~~~~~~~

Helps to suppress warning dialogues in Revit.

"""
# Python Shell Pad. Write code snippets here and hit F5 to run.
import clr
import System
from duHast.Revit.Common.common import element_ids_to_semicolon_delimited_text

# License:
#
#
# Revit Batch Processor Sample Code
#
# BSD License
# Copyright 2023, Jan Christel
# All rights reserved.

# Redistribution and use in source and binary forms, with or without modification, are permitted provided that the following conditions are met:

# - Redistributions of source code must retain the above copyright notice, this list of conditions and the following disclaimer.
# - Redistributions in binary form must reproduce the above copyright notice, this list of conditions and the following disclaimer in the documentation and/or other materials provided with the distribution.
# - Neither the name of the copyright holder nor the names of its contributors may be used to endorse or promote products derived from this software without specific prior written permission.
#
# This software is provided by the copyright holder "as is" and any express or implied warranties, including, but not limited to, the implied warranties of merchantability and fitness for a particular purpose are disclaimed.
# In no event shall the copyright holder be liable for any direct, indirect, incidental, special, exemplary, or consequential damages (including, but not limited to, procurement of substitute goods or services; loss of use, data, or profits;
# or business interruption) however caused and on any theory of liability, whether in contract, strict liability, or tort (including negligence or otherwise) arising in any way out of the use of this software, even if advised of the possibility of such damage.
#
#
#

clr.AddReference("System.Core")
clr.ImportExtensions(System.Linq)

from System import EventHandler
from Autodesk.Revit.DB.Events import FailuresProcessingEventArgs
from Autodesk.Revit.DB import (
    FailureResolutionType,
    FailureSeverity,
    FailureProcessingResult,
)


class FailureHandlingConfig:
    def __init__(self, report_failures=True, roll_back_on_warning=False):
        self.report_failures = report_failures
        self.roll_back_on_warning = roll_back_on_warning


def Output(message=""):
    """
    Default Output function to print to console
    """
    print(message)

def get_failure_warning_report(failure, failure_definition):
    failure_message = []

    failure_severity = failure.GetSeverity()
    failure_message.append("\n")
    failure_message.append(
        "\t"
        + str(failure_severity)
        + " - "
        + str(failure.GetDescriptionText())
        + " - "
        + "("
        + "GUID: "
        + str(failure.GetFailureDefinitionId().Guid)
        + ")"
    )

    if (
        failure_severity == FailureSeverity.Error
        or failure_severity == FailureSeverity.Warning
    ):
        failing_element_ids = failure.GetFailingElementIds()
        if len(failing_element_ids) > 0:
            failure_message.append("\n")
            failure_message.append(
                "\t"
                + "Failing element ids: {}".format(
                    element_ids_to_semicolon_delimited_text(failing_element_ids)
                )
            )
        additional_elementIds = failure.GetAdditionalElementIds()
        if len(additional_elementIds) > 0:
            failure_message.append("\n")
            failure_message.append(
                "\t"
                + "Additional element ids: {}".format(
                    element_ids_to_semicolon_delimited_text(additional_elementIds)
                )
            )

    if failure_severity == FailureSeverity.Error:
        if failure.HasResolutions():
            failure_message.append("\n")
            failure_message.append("\t" + "Applicable resolution types:")
            failure_message.append("\n")
            default_resolution_type = failure_definition.GetDefaultResolutionType()
            for resolution_type in failure_definition.GetApplicableResolutionTypes():
                failure_message.append(
                    "\t\t"
                    + str(resolution_type)
                    + (
                        " (Default)"
                        if (resolution_type == default_resolution_type)
                        else str.Empty
                    )
                    + " - "
                    + "'"
                    + failure_definition.GetResolutionCaption(resolution_type)
                    + "'"
                )
        else:
            failure_message.append("\n")
            failure_message.append("\t" + "WARNING: no resolutions available")
    return failure_message

def _report_failure_warning(failure, failure_definition):
    """
    Reports elements that are failing and the failure description to the output window

    :param failure: The failure to report
    :type failure: FailureMessage
    :param failure_definition: The failure definition
    :type failure_definition: FailureDefinition

    """
    
    failure_messages =  get_failure_warning_report(failure, failure_definition)
    failure_message_string = '\n'.join(failure_messages)
    Output (failure_message_string)
    return


def process_failures(failures_accessor, fail_config):
    """
    Process the failures encountered when transacting with a Revit document

    :param failures_accessor: The failures accessor to process
    :type failures_accessor: FailuresAccessor
    :return: The result of the failure processing
    :rtype: FailureProcessingResult
    """
    roll_back_on_warning = fail_config.roll_back_on_warning
    report_failures = fail_config.report_failures

    try:
        result = FailureProcessingResult.Continue
        doc = failures_accessor.GetDocument()
        app = doc.Application
        failure_registry = app.GetFailureDefinitionRegistry()
        failures = failures_accessor.GetFailureMessages()
        if failures.Any():
            if report_failures:
                Output()
                Output(
                    "Processing Revit document warnings / failures ({}):".format(
                        failures.Count
                    )
                )
                for failure in failures:
                    failure_definition = failure_registry.FindFailureDefinition(
                        failure.GetFailureDefinitionId()
                    )

                    _report_failure_warning(failure, failure_definition)
                    failure_severity = failure.GetSeverity()
                    if (
                        failure_severity == FailureSeverity.Warning
                        and not roll_back_on_warning
                    ):
                        failures_accessor.DeleteWarning(failure)
                    elif (
                        failure_severity == FailureSeverity.Error
                        and failure.HasResolutions()
                        and result != FailureProcessingResult.ProceedWithRollBack
                        and not roll_back_on_warning
                        and str(failure.GetFailureDefinitionId().Guid)
                        != "3b7fcaec-c01e-4c2e-819f-67ddd102ce1f"  # locked element by other user
                    ):
                        # If Unlock Constraints is a valid resolution type for the current failure, use it.
                        if failure.HasResolutionOfType(
                            FailureResolutionType.UnlockConstraints
                        ):
                            failure.SetCurrentResolutionType(
                                FailureResolutionType.UnlockConstraints
                            )
                        elif failure_definition.IsResolutionApplicable(
                            FailureResolutionType.UnlockConstraints
                        ):
                            Output()
                            Output(
                                "\t"
                                + "WARNING: UnlockConstraints is not a valid resolution for this failure despite the definition reporting that it is an applicable resolution!"
                            )
                        Output()
                        Output(
                            "\t"
                            + "Attempting to resolve error using resolution: {}".format(
                                failure.GetCurrentResolutionType()
                            )
                        )
                        failures_accessor.ResolveFailure(failure)
                        result = FailureProcessingResult.ProceedWithCommit
                    else:
                        result = FailureProcessingResult.ProceedWithRollBack
            else:
                result = FailureProcessingResult.ProceedWithRollBack
        else:
            result = FailureProcessingResult.Continue
    except Exception as e:
        Output()
        Output("ERROR: the failure handler generated an error!")
        Output(e.Message)
        result = FailureProcessingResult.Continue
    return result

def set_failures_accessor_failure_options(failures_accessor):
    """
    Set the failure handling options for a failures accessor

<<<<<<< HEAD
def set_failures_accessor_failure_options(failures_accessor):
=======
    The below settings suppress any warning dialogues and automatically clear the failures after a rollback.
    :param failures_accessor: The failures accessor to set the failure handling options for
    :type failures_accessor: FailuresAccessor
    """

>>>>>>> 7da1e948
    failureOptions = failures_accessor.GetFailureHandlingOptions()
    failureOptions.SetForcedModalHandling(True)
    failureOptions.SetClearAfterRollback(True)
    failures_accessor.SetFailureHandlingOptions(failureOptions)
    return


def FailuresProcessingEventHandler(sender, args, fail_config):
    """
    Function to execute when Revit raises the FailuresProcessing event
    """

    failures_accessor = args.GetFailuresAccessor()
    set_failures_accessor_failure_options(failures_accessor)
    result = process_failures(failures_accessor, fail_config)
    args.SetProcessingResult(result)
    return


def with_failures_processing_handler(app, action, fail_config):
    """
    Execute an action with Revit failure processing enabled

    :param app: The Revit application to execute the action with
    :type app: Application
    :param action: The action to perform
    :type action: function
    :return: The result of the action
    :rtype: object
    """
    result = None
    failure_processing_event_handler = EventHandler[FailuresProcessingEventArgs](
        lambda sender, args: FailuresProcessingEventHandler(sender, args, fail_config)
    )
    app.FailuresProcessing += failure_processing_event_handler
    try:
        result = action()
    finally:
        app.FailuresProcessing -= failure_processing_event_handler
    return result


# -------------------------------------------------------------------------------------------------------------
# END OF FAILURE HANDLING CODE COPIED FROM REVIT BATCH PROCESSOR
# -------------------------------------------------------------------------------------------------------------

<<<<<<< HEAD
# ----------------------------------------------
# AREA OUTLINE REPLICATION CODE START
# ----------------------------------------------


def in_transaction_with_failures_processing(
    tranny, action, doc, fail_config=FailureHandlingConfig()
):
=======
def in_transaction_with_failures_processing(tranny, action, doc):
>>>>>>> 7da1e948
    """
    Executes an action within a Revit transaction with Revit failure processing enabled

    :param tranny: The Revit transaction to execute in
    :type tranny: Transaction
    :param action: The action to perform in the transaction
    :type action: function
    :param doc: The document to transact with
    :type doc: Document
    :param rollback_on_warning: Whether to
    :return: The result of the action
    :rtype: object

    """
    result = None

    def inAction():
        tranny.Start()
        try:
            result = action()
            tranny.Commit()
        except Exception as e:
            Output("Exception: {}".format(e))
            tranny.RollBack()
        return result

    result = with_failures_processing_handler(doc.Application, inAction, fail_config)
    return result<|MERGE_RESOLUTION|>--- conflicted
+++ resolved
@@ -43,12 +43,6 @@
     FailureSeverity,
     FailureProcessingResult,
 )
-
-
-class FailureHandlingConfig:
-    def __init__(self, report_failures=True, roll_back_on_warning=False):
-        self.report_failures = report_failures
-        self.roll_back_on_warning = roll_back_on_warning
 
 
 def Output(message=""):
@@ -139,18 +133,17 @@
     return
 
 
-def process_failures(failures_accessor, fail_config):
+def process_failures(failures_accessor, roll_back_on_warning=False):
     """
     Process the failures encountered when transacting with a Revit document
 
     :param failures_accessor: The failures accessor to process
     :type failures_accessor: FailuresAccessor
+    :param roll_back_on_warning: Whether to roll back the transaction on warnings
+    :type roll_back_on_warning: bool
     :return: The result of the failure processing
     :rtype: FailureProcessingResult
     """
-    roll_back_on_warning = fail_config.roll_back_on_warning
-    report_failures = fail_config.report_failures
-
     try:
         result = FailureProcessingResult.Continue
         doc = failures_accessor.GetDocument()
@@ -158,61 +151,57 @@
         failure_registry = app.GetFailureDefinitionRegistry()
         failures = failures_accessor.GetFailureMessages()
         if failures.Any():
-            if report_failures:
-                Output()
-                Output(
-                    "Processing Revit document warnings / failures ({}):".format(
-                        failures.Count
-                    )
-                )
-                for failure in failures:
-                    failure_definition = failure_registry.FindFailureDefinition(
-                        failure.GetFailureDefinitionId()
-                    )
-
-                    _report_failure_warning(failure, failure_definition)
-                    failure_severity = failure.GetSeverity()
-                    if (
-                        failure_severity == FailureSeverity.Warning
-                        and not roll_back_on_warning
+            Output()
+            Output(
+                "Processing Revit document warnings / failures ({}):".format(
+                    failures.Count
+                )
+            )
+            for failure in failures:
+                failure_definition = failure_registry.FindFailureDefinition(
+                    failure.GetFailureDefinitionId()
+                )
+                _report_failure_warning(failure, failure_definition)
+                failure_severity = failure.GetSeverity()
+                if (
+                    failure_severity == FailureSeverity.Warning
+                    and not roll_back_on_warning
+                ):
+                    failures_accessor.DeleteWarning(failure)
+                elif (
+                    failure_severity == FailureSeverity.Error
+                    and failure.HasResolutions()
+                    and result != FailureProcessingResult.ProceedWithRollBack
+                    and not roll_back_on_warning
+                    and str(failure.GetFailureDefinitionId().Guid)
+                    != "3b7fcaec-c01e-4c2e-819f-67ddd102ce1f"  # locked element by other user
+                ):
+                    # If Unlock Constraints is a valid resolution type for the current failure, use it.
+                    if failure.HasResolutionOfType(
+                        FailureResolutionType.UnlockConstraints
                     ):
-                        failures_accessor.DeleteWarning(failure)
-                    elif (
-                        failure_severity == FailureSeverity.Error
-                        and failure.HasResolutions()
-                        and result != FailureProcessingResult.ProceedWithRollBack
-                        and not roll_back_on_warning
-                        and str(failure.GetFailureDefinitionId().Guid)
-                        != "3b7fcaec-c01e-4c2e-819f-67ddd102ce1f"  # locked element by other user
+                        failure.SetCurrentResolutionType(
+                            FailureResolutionType.UnlockConstraints
+                        )
+                    elif failure_definition.IsResolutionApplicable(
+                        FailureResolutionType.UnlockConstraints
                     ):
-                        # If Unlock Constraints is a valid resolution type for the current failure, use it.
-                        if failure.HasResolutionOfType(
-                            FailureResolutionType.UnlockConstraints
-                        ):
-                            failure.SetCurrentResolutionType(
-                                FailureResolutionType.UnlockConstraints
-                            )
-                        elif failure_definition.IsResolutionApplicable(
-                            FailureResolutionType.UnlockConstraints
-                        ):
-                            Output()
-                            Output(
-                                "\t"
-                                + "WARNING: UnlockConstraints is not a valid resolution for this failure despite the definition reporting that it is an applicable resolution!"
-                            )
                         Output()
                         Output(
                             "\t"
-                            + "Attempting to resolve error using resolution: {}".format(
-                                failure.GetCurrentResolutionType()
-                            )
+                            + "WARNING: UnlockConstraints is not a valid resolution for this failure despite the definition reporting that it is an applicable resolution!"
                         )
-                        failures_accessor.ResolveFailure(failure)
-                        result = FailureProcessingResult.ProceedWithCommit
-                    else:
-                        result = FailureProcessingResult.ProceedWithRollBack
-            else:
-                result = FailureProcessingResult.ProceedWithRollBack
+                    Output()
+                    Output(
+                        "\t"
+                        + "Attempting to resolve error using resolution: {}".format(
+                            failure.GetCurrentResolutionType()
+                        )
+                    )
+                    failures_accessor.ResolveFailure(failure)
+                    result = FailureProcessingResult.ProceedWithCommit
+                else:
+                    result = FailureProcessingResult.ProceedWithRollBack
         else:
             result = FailureProcessingResult.Continue
     except Exception as e:
@@ -226,15 +215,11 @@
     """
     Set the failure handling options for a failures accessor
 
-<<<<<<< HEAD
-def set_failures_accessor_failure_options(failures_accessor):
-=======
     The below settings suppress any warning dialogues and automatically clear the failures after a rollback.
     :param failures_accessor: The failures accessor to set the failure handling options for
     :type failures_accessor: FailuresAccessor
     """
 
->>>>>>> 7da1e948
     failureOptions = failures_accessor.GetFailureHandlingOptions()
     failureOptions.SetForcedModalHandling(True)
     failureOptions.SetClearAfterRollback(True)
@@ -242,19 +227,19 @@
     return
 
 
-def FailuresProcessingEventHandler(sender, args, fail_config):
+def FailuresProcessingEventHandler(sender, args):
     """
     Function to execute when Revit raises the FailuresProcessing event
     """
 
     failures_accessor = args.GetFailuresAccessor()
     set_failures_accessor_failure_options(failures_accessor)
-    result = process_failures(failures_accessor, fail_config)
+    result = process_failures(failures_accessor)
     args.SetProcessingResult(result)
     return
 
 
-def with_failures_processing_handler(app, action, fail_config):
+def with_failures_processing_handler(app, action):
     """
     Execute an action with Revit failure processing enabled
 
@@ -267,7 +252,7 @@
     """
     result = None
     failure_processing_event_handler = EventHandler[FailuresProcessingEventArgs](
-        lambda sender, args: FailuresProcessingEventHandler(sender, args, fail_config)
+        lambda sender, args: FailuresProcessingEventHandler(sender, args)
     )
     app.FailuresProcessing += failure_processing_event_handler
     try:
@@ -281,18 +266,7 @@
 # END OF FAILURE HANDLING CODE COPIED FROM REVIT BATCH PROCESSOR
 # -------------------------------------------------------------------------------------------------------------
 
-<<<<<<< HEAD
-# ----------------------------------------------
-# AREA OUTLINE REPLICATION CODE START
-# ----------------------------------------------
-
-
-def in_transaction_with_failures_processing(
-    tranny, action, doc, fail_config=FailureHandlingConfig()
-):
-=======
 def in_transaction_with_failures_processing(tranny, action, doc):
->>>>>>> 7da1e948
     """
     Executes an action within a Revit transaction with Revit failure processing enabled
 
@@ -302,7 +276,6 @@
     :type action: function
     :param doc: The document to transact with
     :type doc: Document
-    :param rollback_on_warning: Whether to
     :return: The result of the action
     :rtype: object
 
@@ -319,5 +292,5 @@
             tranny.RollBack()
         return result
 
-    result = with_failures_processing_handler(doc.Application, inAction, fail_config)
+    result = with_failures_processing_handler(doc.Application, inAction)
     return result