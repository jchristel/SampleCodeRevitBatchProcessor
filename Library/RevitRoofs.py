﻿#
#License:
#
#
# Revit Batch Processor Sample Code
#
# Copyright (c) 2021  Jan Christel
#
# This program is free software: you can redistribute it and/or modify
# it under the terms of the GNU General Public License as published by
# the Free Software Foundation, either version 3 of the License, or
# (at your option) any later version.
#
# This program is distributed in the hope that it will be useful,
# but WITHOUT ANY WARRANTY; without even the implied warranty of
# MERCHANTABILITY or FITNESS FOR A PARTICULAR PURPOSE.  See the
# GNU General Public License for more details.
#
# You should have received a copy of the GNU General Public License
# along with this program.  If not, see <http://www.gnu.org/licenses/>.
#
#

import clr
import System

import RevitCommonAPI as com
import Result as res
import RevitFamilyUtils as rFam
import Utility as util

# import Autodesk
from Autodesk.Revit.DB import *

clr.ImportExtensions(System.Linq)

# -------------------------------------------- common variables --------------------
# header used in reports
REPORT_ROOFS_HEADER = ['HOSTFILE', 'ROOFTYPEID', 'ROOFTYPENAME']

BASIC_ROOF_FAMILY_NAME = 'Basic Roof'
SLOPED_GLAZING_FAMILY_NAME = 'Sloped Glazing'

BUILTIN_ROOF_TYPE_FAMILY_NAMES = [
    BASIC_ROOF_FAMILY_NAME,
    SLOPED_GLAZING_FAMILY_NAME
]

# --------------------------------------------- utility functions ------------------

<<<<<<< HEAD
=======
# returns all roof types in a model
>>>>>>> f1e126c1
# doc:   current model document
def GetAllRoofTypesByCategory(doc):
    """ this will return a filtered element collector of all Roof types in the model:
    - Basic Roof
    - In place families or loaded families
    - sloped glazing
    """
    collector = FilteredElementCollector(doc).OfCategory(BuiltInCategory.OST_Roofs).WhereElementIsElementType()
    return collector

# doc   current model document
def GetRoofTypesByClass(doc):
    """ this will return a filtered element collector of all Roof types in the model:
    - Basic Roof
    - sloped glazing
    it will therefore not return any in place family types ..."""
    return  FilteredElementCollector(doc).OfClass(RoofType)

# collector   fltered element collector containing Roof type elments of family symbols representing in place families
# dic         dictionary containing key: roof type family name, value: list of ids
def BuildRoofTypeDictionary(collector, dic):
    """returns the dictioanry passt in with keys and or values added retrieved from collector passt in"""
    for c in collector:
        if(dic.has_key(c.FamilyName)):
            if(c.Id not in dic[c.FamilyName]):
                dic[c.FamilyName].append(c.Id)
        else:
            dic[c.FamilyName] = [c.Id]
    return dic

# doc   current model document
def SortRoofTypesByFamilyName(doc):
    # get all Roof Type Elements
    wts = GetRoofTypesByClass(doc)
    # get all roof types including in place roof families
    wts_two = GetAllRoofTypesByCategory(doc)
    usedWts = {}
    usedWts = BuildRoofTypeDictionary(wts, usedWts)
    usedWts = BuildRoofTypeDictionary(wts_two, usedWts)
    return usedWts

<<<<<<< HEAD
=======
# doc             current document
# useTyep         0, no dependent elements; 1: has dependent elements
# typeIdGetter    list of type ids to be checked for dependent elements
def GetUsedUnusedTypeIds(doc, typeIdGetter, useType = 0):
    # get all types elements available
    allTypeIds = typeIdGetter(doc)
    ids = []
    for typeId in allTypeIds:
        type = doc.GetElement(typeId)
        hasDependents = com.HasDependentElements(doc, type)
        if(hasDependents == useType):
            ids.append(typeId)
    return ids

>>>>>>> f1e126c1
# -------------------------------- none in place Roof types -------------------------------------------------------

# doc   current model document
def GetAllRoofInstancesInModelByCategory(doc):
    """ returns all Roof elements placed in model...ignores in place families"""
    return FilteredElementCollector(doc).OfCategory(BuiltInCategory.OST_Roofs).WhereElementIsNotElementType()
    
# doc   current model document
def GetAllRoofInstancesInModelByClass(doc):
    """ returns all Roof elements placed in model...ignores roof soffits(???)"""
    return FilteredElementCollector(doc).OfClass(Roof).WhereElementIsNotElementType()

# doc   current model document
def GetAllRoofTypeIdsInModelByCategory(doc):
    """ returns all Roof element types available in model """
    ids = []
    colCat = GetAllRoofTypesByCategory(doc)
    ids = com.GetIdsFromElementCollector (colCat)
    return ids

# doc   current model document
def GetAllRoofTypeIdsInModelByClass(doc):
    """ returns all Roof element types available in model """
    ids = []
    colClass = GetRoofTypesByClass(doc)
    ids = com.GetIdsFromElementCollector(colClass)
    return ids

# doc   current document
def GetUsedRoofTypeIds(doc):
    """ returns all used in Roof type ids """
    ids = com.GetUsedUnusedTypeIds(doc, GetAllRoofTypeIdsInModelByCategory, 1)
    return ids

# famTypeIds        symbol(type) ids of a family
# usedTypeIds       symbol(type) ids in use in a project
def FamilyNoTypesInUse(famTypeIds,unUsedTypeIds):
    """ returns false if any symbols (types) of a family are in use in a model"""
    match = True
    for famTypeId in famTypeIds:
        if (famTypeId not in unUsedTypeIds):
            match = False
            break
    return match
 
# doc   current document
def GetUnusedNonInPlaceRoofTypeIdsToPurge(doc):
    """ returns all unused Roof type ids for:
    - Roof Soffit
    - Compound Roof
    - Basic Roof
    it will therefore not return any in place family types ..."""
    # get unused type ids
    ids = com.GetUsedUnusedTypeIds(doc, GetAllRoofTypeIdsInModelByClass, 0)
    # make sure there is at least on Roof type per system family left in model
    RoofTypes = SortRoofTypesByFamilyName(doc)
    for key, value in RoofTypes.items():
        if(key in BUILTIN_ROOF_TYPE_FAMILY_NAMES):
            if(FamilyNoTypesInUse(value,ids) == True):
                # remove one type of this system family from unused list
                ids.remove(value[0])
    return ids
 
# -------------------------------- In place Roof types -------------------------------------------------------

# doc   current document
def GetInPlaceRoofFamilyInstances(doc):
<<<<<<< HEAD
    """ returns all instances in place families of category roof """
=======
    """ returns all instances of in place families of category roof """
>>>>>>> f1e126c1
    # built in parameter containing family name when filtering familyInstance elements:
    # BuiltInParameter.ELEM_FAMILY_PARAM
    # this is a faster filter in terms of performance then LINQ query refer to:
    # https://jeremytammik.github.io/tbc/a/1382_filter_shortcuts.html
    filter = ElementCategoryFilter(BuiltInCategory.OST_Roofs)
    return FilteredElementCollector(doc).OfClass(FamilyInstance).WherePasses(filter)

# doc   current document
def GetAllInPlaceRoofTypeIdsInModel(doc):
<<<<<<< HEAD
    """ returns type ids off all available in place families of category roof """
=======
    """ returns type ids off all available in place families of category roof"""
>>>>>>> f1e126c1
    ids = rFam.GetAllInPlaceTypeIdsInModelOfCategory(doc, BuiltInCategory.OST_Roofs)
    return ids

# doc   current document
def GetUsedInPlaceRoofTypeIds(doc):
    """ returns all used in place type ids """
    ids = com.GetUsedUnusedTypeIds(doc, GetAllInPlaceRoofTypeIdsInModel, 1)
    return ids

# doc   current document
def GetUnusedInPlaceRoofTypeIds(doc):
    """ returns all unused in place type ids """
    ids = com.GetUsedUnusedTypeIds(doc, GetAllInPlaceRoofTypeIdsInModel, 0)
    return ids

# doc   current document
def GetUnusedInPlaceRoofIdsForPurge(doc):
    """returns symbol(type) ids and family ids (when no type is in use) of in place Roof familis which can be purged"""
    ids = rFam.GetUnusedInPlaceIdsForPurge(doc, GetUnusedInPlaceRoofTypeIds)
    return ids<|MERGE_RESOLUTION|>--- conflicted
+++ resolved
@@ -48,10 +48,6 @@
 
 # --------------------------------------------- utility functions ------------------
 
-<<<<<<< HEAD
-=======
-# returns all roof types in a model
->>>>>>> f1e126c1
 # doc:   current model document
 def GetAllRoofTypesByCategory(doc):
     """ this will return a filtered element collector of all Roof types in the model:
@@ -93,23 +89,6 @@
     usedWts = BuildRoofTypeDictionary(wts_two, usedWts)
     return usedWts
 
-<<<<<<< HEAD
-=======
-# doc             current document
-# useTyep         0, no dependent elements; 1: has dependent elements
-# typeIdGetter    list of type ids to be checked for dependent elements
-def GetUsedUnusedTypeIds(doc, typeIdGetter, useType = 0):
-    # get all types elements available
-    allTypeIds = typeIdGetter(doc)
-    ids = []
-    for typeId in allTypeIds:
-        type = doc.GetElement(typeId)
-        hasDependents = com.HasDependentElements(doc, type)
-        if(hasDependents == useType):
-            ids.append(typeId)
-    return ids
-
->>>>>>> f1e126c1
 # -------------------------------- none in place Roof types -------------------------------------------------------
 
 # doc   current model document
@@ -177,11 +156,7 @@
 
 # doc   current document
 def GetInPlaceRoofFamilyInstances(doc):
-<<<<<<< HEAD
     """ returns all instances in place families of category roof """
-=======
-    """ returns all instances of in place families of category roof """
->>>>>>> f1e126c1
     # built in parameter containing family name when filtering familyInstance elements:
     # BuiltInParameter.ELEM_FAMILY_PARAM
     # this is a faster filter in terms of performance then LINQ query refer to:
@@ -191,11 +166,7 @@
 
 # doc   current document
 def GetAllInPlaceRoofTypeIdsInModel(doc):
-<<<<<<< HEAD
     """ returns type ids off all available in place families of category roof """
-=======
-    """ returns type ids off all available in place families of category roof"""
->>>>>>> f1e126c1
     ids = rFam.GetAllInPlaceTypeIdsInModelOfCategory(doc, BuiltInCategory.OST_Roofs)
     return ids
 
